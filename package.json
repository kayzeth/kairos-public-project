--- conflicted
+++ resolved
@@ -10,14 +10,8 @@
     "@fortawesome/react-fontawesome": "^0.2.2",
     "@react-oauth/google": "^0.12.1",
     "date-fns": "^4.1.0",
-<<<<<<< HEAD
     "gapi-script": "^1.2.0",
-    "react": "^18.2.0",
-    "react-dom": "^18.2.0",
     "react-router-dom": "^7.3.0",
-    "react-scripts": "5.0.1",
-    "web-vitals": "^2.1.4"
-=======
     "eslint": "^8.56.0",
     "eslint-config-airbnb": "^19.0.4",
     "eslint-plugin-import": "^2.28.1",
@@ -35,7 +29,6 @@
     "@testing-library/react": "^14.0.0",
     "@testing-library/user-event": "^14.4.3",
     "jest-environment-jsdom": "^29.5.0"
->>>>>>> e8177d19
   },
   "scripts": {
     "start": "react-scripts start",
