{
  "name": "kairos",
  "version": "0.1.0",
  "private": true,
  "dependencies": {
    "@fortawesome/fontawesome-svg-core": "^6.7.2",
    "@fortawesome/free-brands-svg-icons": "^6.7.2",
    "@fortawesome/free-solid-svg-icons": "^6.7.2",
    "@fortawesome/react-fontawesome": "^0.2.2",
    "@react-oauth/google": "^0.12.1",
    "date-fns": "^4.1.0",
    "eslint": "^8.56.0",
    "eslint-config-airbnb": "^19.0.4",
    "eslint-plugin-import": "^2.28.1",
    "eslint-plugin-jsx-a11y": "^6.7.1",
    "eslint-plugin-react": "^7.33.2",
    "eslint-plugin-react-hooks": "^4.6.0",
    "gapi-script": "^1.2.0",
    "https-browserify": "^1.0.0",
    "openai": "^4.87.3",
    "pdfjs-dist": "^3.4.120",
    "react": "^18.2.0",
    "react-dom": "^18.2.0",
    "react-router-dom": "^7.3.0",
    "react-scripts": "^5.0.1",
    "stream-http": "^3.2.0",
    "url": "^0.11.4",
    "web-vitals": "^2.1.4",
    "yocto-queue": "^1.2.0"
  },
  "devDependencies": {
    "@babel/core": "^7.26.10",
    "@babel/preset-env": "^7.26.9",
    "@testing-library/jest-dom": "^5.17.0",
    "@testing-library/react": "^14.0.0",
    "@testing-library/user-event": "^14.4.3",
<<<<<<< HEAD
    "babel-jest": "^29.7.0",
    "jest-environment-jsdom": "^29.7.0"
=======
    "assert": "^2.1.0",
    "browserify-zlib": "^0.2.0",
    "buffer": "^6.0.3",
    "crypto-browserify": "^3.12.1",
    "jest-environment-jsdom": "^29.5.0",
    "path-browserify": "^1.0.1",
    "process": "^0.11.10",
    "react-app-rewired": "^2.2.1",
    "stream-browserify": "^3.0.0",
    "util": "^0.12.5"
>>>>>>> 2ae3627c
  },
  "scripts": {
    "start": "react-app-rewired start",
    "build": "react-app-rewired build",
    "test": "react-app-rewired test",
    "eject": "react-scripts eject"
  },
  "eslintConfig": {
    "extends": [
      "react-app",
      "react-app/jest"
    ]
  },
  "browserslist": {
    "production": [
      ">0.2%",
      "not dead",
      "not op_mini all"
    ],
    "development": [
      "last 1 chrome version",
      "last 1 firefox version",
      "last 1 safari version"
    ]
  }
}<|MERGE_RESOLUTION|>--- conflicted
+++ resolved
@@ -34,21 +34,17 @@
     "@testing-library/jest-dom": "^5.17.0",
     "@testing-library/react": "^14.0.0",
     "@testing-library/user-event": "^14.4.3",
-<<<<<<< HEAD
+    "assert": "^2.1.0",
     "babel-jest": "^29.7.0",
-    "jest-environment-jsdom": "^29.7.0"
-=======
-    "assert": "^2.1.0",
     "browserify-zlib": "^0.2.0",
     "buffer": "^6.0.3",
     "crypto-browserify": "^3.12.1",
-    "jest-environment-jsdom": "^29.5.0",
+    "jest-environment-jsdom": "^29.7.0",
     "path-browserify": "^1.0.1",
     "process": "^0.11.10",
     "react-app-rewired": "^2.2.1",
     "stream-browserify": "^3.0.0",
     "util": "^0.12.5"
->>>>>>> 2ae3627c
   },
   "scripts": {
     "start": "react-app-rewired start",
