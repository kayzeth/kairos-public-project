--- conflicted
+++ resolved
@@ -1,8 +1,4 @@
-<<<<<<< HEAD
-import React, { useState, useEffect } from 'react';
-=======
 import React, { useState, useEffect, useCallback } from 'react';
->>>>>>> 2ae3627c
 import { format, addMonths, subMonths, addWeeks, subWeeks, addDays, subDays, startOfWeek, endOfWeek } from 'date-fns';
 import { FontAwesomeIcon } from '@fortawesome/react-fontawesome';
 import { faChevronLeft, faChevronRight, faPlus } from '@fortawesome/free-solid-svg-icons';
@@ -10,49 +6,21 @@
 import WeekView from './WeekView';
 import DayView from './DayView';
 import EventModal from './EventModal';
-<<<<<<< HEAD
 import StudyHoursNotification from './StudyHoursNotification';
 import NudgeManager from '../utils/NudgeManager';
-
-// Initialize with some test exam events (without study hours)
-const initialEvents = [
-  {
-    id: '1',
-    title: 'CS1060 Final Exam',
-    type: 'exam',
-    start: addDays(new Date(), 7).toISOString().split('T')[0] + 'T14:00:00',
-    end: addDays(new Date(), 7).toISOString().split('T')[0] + 'T16:00:00',
-    description: 'Computer Science Final Examination',
-    allDay: false
-  },
-  {
-    id: '2',
-    title: 'MATH2200 Midterm',
-    type: 'exam',
-    start: addDays(new Date(), 10).toISOString().split('T')[0] + 'T10:00:00',
-    end: addDays(new Date(), 10).toISOString().split('T')[0] + 'T12:00:00',
-    description: 'Linear Algebra Midterm',
-    allDay: false
-  }
-];
-=======
 import googleCalendarService from '../services/googleCalendarService';
->>>>>>> 2ae3627c
 
 const Calendar = ({ initialEvents = [] }) => {
   const [currentDate, setCurrentDate] = useState(new Date());
-<<<<<<< HEAD
   const [view, setView] = useState('month');
-=======
-  const [view, setView] = useState('month'); // 'month', 'week', or 'day'
->>>>>>> 2ae3627c
   const [events, setEvents] = useState(initialEvents);
   const [showModal, setShowModal] = useState(false);
   const [selectedEvent, setSelectedEvent] = useState(null);
   const [selectedDate, setSelectedDate] = useState(new Date());
-<<<<<<< HEAD
   const [nudgeManager] = useState(() => new NudgeManager());
   const [examsNeedingHours, setExamsNeedingHours] = useState([]);
+  const [isGoogleCalendarConnected, setIsGoogleCalendarConnected] = useState(false);
+  const [syncStatus, setSyncStatus] = useState({ status: 'idle', message: '' });
 
   useEffect(() => {
     const checkExams = () => {
@@ -72,11 +40,79 @@
     const interval = setInterval(checkExams, 60000);
     return () => clearInterval(interval);
   }, [events, nudgeManager]);
-=======
-  const [isGoogleCalendarConnected, setIsGoogleCalendarConnected] = useState(false);
-  // Now we store both the state value and its setter
-  const [syncStatus, setSyncStatus] = useState({ status: 'idle', message: '' });
->>>>>>> 2ae3627c
+
+  // Import events from Google Calendar
+  const importGoogleCalendarEvents = useCallback(async () => {
+    try {
+      setSyncStatus({ status: 'loading', message: 'Importing events from Google Calendar...' });
+        
+      // Get events from the last month to the next month
+      const now = new Date();
+      const oneMonthAgo = new Date(now.getFullYear(), now.getMonth() - 1, now.getDate());
+      const oneMonthFromNow = new Date(now.getFullYear(), now.getMonth() + 1, now.getDate());
+        
+      const googleEvents = await googleCalendarService.importEvents(oneMonthAgo, oneMonthFromNow);
+        
+      // Filter out any Google events that might already be in our events array
+      const existingGoogleEventIds = events
+        .filter(event => event.googleEventId)
+        .map(event => event.googleEventId);
+        
+      const newGoogleEvents = googleEvents.filter(
+        event => !existingGoogleEventIds.includes(event.googleEventId)
+      );
+        
+      // Add the new Google events to our events array
+      setEvents(prevEvents => [...prevEvents, ...newGoogleEvents]);
+        
+      setSyncStatus({ 
+        status: 'success', 
+        message: `Successfully imported ${newGoogleEvents.length} events from Google Calendar` 
+      });
+        
+      // Clear the success message after a few seconds
+      setTimeout(() => {
+        setSyncStatus({ status: 'idle', message: '' });
+      }, 3000);
+        
+    } catch (error) {
+      console.error('Error importing Google Calendar events:', error);
+      setSyncStatus({ 
+        status: 'error', 
+        message: 'Failed to import events from Google Calendar' 
+      });
+        
+      // Clear the error message after a few seconds
+      setTimeout(() => {
+        setSyncStatus({ status: 'idle', message: '' });
+      }, 3000);
+    }
+  }, [events]);
+
+  // Check if Google Calendar is connected when component mounts
+  useEffect(() => {
+    const checkGoogleCalendarConnection = async () => {
+      try {
+        await googleCalendarService.initialize();
+        const isSignedIn = googleCalendarService.isSignedIn();
+        setIsGoogleCalendarConnected(isSignedIn);
+        
+        // Add listener for sign-in state changes
+        googleCalendarService.addSignInListener((isSignedIn) => {
+          setIsGoogleCalendarConnected(isSignedIn);
+        });
+        
+        // If signed in, import events from Google Calendar
+        if (isSignedIn) {
+          importGoogleCalendarEvents();
+        }
+      } catch (error) {
+        console.error('Error checking Google Calendar connection:', error);
+      }
+    };
+    
+    checkGoogleCalendarConnection();
+  }, [importGoogleCalendarEvents]);
 
   const nextHandler = () => {
     if (view === 'month') {
@@ -113,194 +149,93 @@
     setSelectedEvent(null);
   };
 
-<<<<<<< HEAD
-  const saveEvent = (eventData) => {
+  const saveEvent = async (eventData) => {
     const { id: _, ...cleanEventData } = eventData;
     
+    // Ensure dates are properly formatted with timezone consideration
+    const formatEventDate = (date, time) => {
+      if (!date) return null;
+      const [year, month, day] = date.split('-');
+      const [hours, minutes] = (time || '00:00').split(':');
+      const eventDate = new Date(year, month - 1, day, hours, minutes);
+      return eventDate.toISOString();
+    };
+
+    const formattedEvent = {
+      ...cleanEventData,
+      start: cleanEventData.allDay ? cleanEventData.start : formatEventDate(cleanEventData.start, cleanEventData.startTime),
+      end: cleanEventData.allDay ? cleanEventData.end : formatEventDate(cleanEventData.end, cleanEventData.endTime)
+    };
+    
     if (selectedEvent) {
+      // Update existing event
       const updatedEvents = events.map(event => 
         event.id === selectedEvent.id ? { 
           ...event, 
-=======
-  // Import events from Google Calendar
-  const importGoogleCalendarEvents = useCallback(async () => {
-    try {
-      setSyncStatus({ status: 'loading', message: 'Importing events from Google Calendar...' });
-        
-      // Get events from the last month to the next month
-      const now = new Date();
-      const oneMonthAgo = new Date(now.getFullYear(), now.getMonth() - 1, now.getDate());
-      const oneMonthFromNow = new Date(now.getFullYear(), now.getMonth() + 1, now.getDate());
-        
-      const googleEvents = await googleCalendarService.importEvents(oneMonthAgo, oneMonthFromNow);
-        
-      // Filter out any Google events that might already be in our events array
-      const existingGoogleEventIds = events
-        .filter(event => event.googleEventId)
-        .map(event => event.googleEventId);
-        
-      const newGoogleEvents = googleEvents.filter(
-        event => !existingGoogleEventIds.includes(event.googleEventId)
-      );
-        
-      // Add the new Google events to our events array
-      setEvents(prevEvents => [...prevEvents, ...newGoogleEvents]);
-        
-      setSyncStatus({ 
-        status: 'success', 
-        message: `Successfully imported ${newGoogleEvents.length} events from Google Calendar` 
-      });
-        
-      // Clear the success message after a few seconds
-      setTimeout(() => {
-        setSyncStatus({ status: 'idle', message: '' });
-      }, 3000);
-        
-    } catch (error) {
-      console.error('Error importing Google Calendar events:', error);
-      setSyncStatus({ 
-        status: 'error', 
-        message: 'Failed to import events from Google Calendar' 
-      });
-        
-      // Clear the error message after a few seconds
-      setTimeout(() => {
-        setSyncStatus({ status: 'idle', message: '' });
-      }, 3000);
-    }
-  }, [events, setEvents, setSyncStatus]);
-
-  // Check if Google Calendar is connected when component mounts
-  useEffect(() => {
-    const checkGoogleCalendarConnection = async () => {
-      try {
-        await googleCalendarService.initialize();
-        const isSignedIn = googleCalendarService.isSignedIn();
-        setIsGoogleCalendarConnected(isSignedIn);
-        
-        // Add listener for sign-in state changes
-        googleCalendarService.addSignInListener((isSignedIn) => {
-          setIsGoogleCalendarConnected(isSignedIn);
-        });
-        
-        // If signed in, import events from Google Calendar
-        if (isSignedIn) {
-          importGoogleCalendarEvents();
-        }
-      } catch (error) {
-        console.error('Error checking Google Calendar connection:', error);
-      }
-    };
-    
-    checkGoogleCalendarConnection();
-  }, [importGoogleCalendarEvents]);
-
-  // (The second useEffect for checking connection appears to be duplicated;
-  // you may consider removing it if it's not needed.)
-
-  const saveEvent = async (eventData) => {
-    // Remove any existing id from eventData
-    const { id: _, ...cleanEventData } = eventData;
-
-    try {
-      if (selectedEvent) {
-        // Edit existing event
-        const updatedEvents = events.map(event => 
-          event.id === selectedEvent.id ? { 
-            ...cleanEventData, 
-            ...eventData,
-            start: cleanEventData.allDay ? cleanEventData.start : `${cleanEventData.start}T${cleanEventData.startTime}`,
-            end: cleanEventData.allDay ? cleanEventData.end : `${cleanEventData.end}T${cleanEventData.endTime}`
-          } : event
-        );
-        setEvents(updatedEvents);
-        
-        // If this event was from Google Calendar and we're connected, update it there too
-        if (isGoogleCalendarConnected && selectedEvent.googleEventId) {
-          try {
-            await googleCalendarService.updateEvent({
-              ...cleanEventData,
-              googleEventId: selectedEvent.googleEventId,
-              start: cleanEventData.allDay ? cleanEventData.start : `${cleanEventData.start}T${cleanEventData.startTime}`,
-              end: cleanEventData.allDay ? cleanEventData.end : `${cleanEventData.end}T${cleanEventData.endTime}`
-            });
-          } catch (error) {
-            console.error('Error updating event in Google Calendar:', error);
-          }
-        }
-      } else {
-        // Add new event
-        const newEvent = {
-          id: Date.now().toString(),
->>>>>>> 2ae3627c
-          ...cleanEventData,
+          ...formattedEvent,
           // Keep existing study hours if not being updated
-          studyHours: cleanEventData.studyHours !== undefined ? cleanEventData.studyHours : event.studyHours,
-          start: cleanEventData.allDay ? cleanEventData.start : `${cleanEventData.start}T${cleanEventData.startTime}`,
-<<<<<<< HEAD
-          end: cleanEventData.allDay ? cleanEventData.end : `${cleanEventData.end}T${cleanEventData.endTime}`,
-          type: cleanEventData.type || event.type // Ensure type property is present
+          studyHours: formattedEvent.studyHours !== undefined ? formattedEvent.studyHours : event.studyHours,
+          type: formattedEvent.type || event.type // Ensure type property is present
         } : event
       );
       setEvents(updatedEvents);
 
+      // If it's a Google Calendar event, update it there too
+      if (selectedEvent.googleEventId && isGoogleCalendarConnected) {
+        try {
+          await googleCalendarService.updateEvent(selectedEvent.googleEventId, formattedEvent);
+        } catch (error) {
+          console.error('Error updating Google Calendar event:', error);
+        }
+      }
+
       // Update NudgeManager if study hours were set
-      if (cleanEventData.studyHours !== undefined) {
-        nudgeManager.setStudyHours(selectedEvent.id, cleanEventData.studyHours);
+      if (formattedEvent.studyHours !== undefined) {
+        nudgeManager.setStudyHours(selectedEvent.id, formattedEvent.studyHours);
       }
     } else {
+      // Add new event
       const newEvent = {
         id: Date.now().toString(),
-        ...cleanEventData,
-        start: cleanEventData.allDay ? cleanEventData.start : `${cleanEventData.start}T${cleanEventData.startTime}`,
-        end: cleanEventData.allDay ? cleanEventData.end : `${cleanEventData.end}T${cleanEventData.endTime}`,
-        type: cleanEventData.type || 'event' // Ensure type property is present
+        ...formattedEvent,
+        type: formattedEvent.type || 'event' // Ensure type property is present
       };
+
+      // If connected to Google Calendar and it's not a local-only event
+      if (isGoogleCalendarConnected && !formattedEvent.localOnly) {
+        try {
+          const googleEvent = await googleCalendarService.createEvent(newEvent);
+          newEvent.googleEventId = googleEvent.id;
+        } catch (error) {
+          console.error('Error creating Google Calendar event:', error);
+        }
+      }
+
       setEvents([...events, newEvent]);
 
       // Set study hours in NudgeManager if provided for new exam
-      if (newEvent.type === 'exam' && cleanEventData.studyHours !== undefined) {
-        nudgeManager.setStudyHours(newEvent.id, cleanEventData.studyHours);
-      }
-=======
-          end: cleanEventData.allDay ? cleanEventData.end : `${cleanEventData.end}T${cleanEventData.endTime}`
-        };
-        
-        // If connected to Google Calendar, also create the event there
-        if (isGoogleCalendarConnected) {
-          try {
-            const googleEvent = await googleCalendarService.exportEvent(newEvent);
-            // Add the Google Calendar event ID to our event
-            newEvent.googleEventId = googleEvent.id;
-            newEvent.source = 'google';
-          } catch (error) {
-            console.error('Error creating event in Google Calendar:', error);
-          }
+      if (newEvent.type === 'exam' && formattedEvent.studyHours !== undefined) {
+        nudgeManager.setStudyHours(newEvent.id, formattedEvent.studyHours);
+      }
+    }
+    
+    closeModal();
+  };
+
+  const deleteEvent = async (eventId) => {
+    const eventToDelete = events.find(event => event.id === eventId);
+    
+    if (eventToDelete) {
+      // If it's a Google Calendar event, delete it there too
+      if (eventToDelete.googleEventId && isGoogleCalendarConnected) {
+        try {
+          await googleCalendarService.deleteEvent(eventToDelete.googleEventId);
+        } catch (error) {
+          console.error('Error deleting Google Calendar event:', error);
         }
-        
-        setEvents([...events, newEvent]);
-      }
-    } catch (error) {
-      console.error('Error saving event:', error);
->>>>>>> 2ae3627c
-    }
-    
-    closeModal();
-  };
-
-  const deleteEvent = async (id) => {
-    const eventToDelete = events.find(event => event.id === id);
-    
-    // Remove from our local events
-    setEvents(prevEvents => prevEvents.filter(event => event.id !== id));
-    
-    // If this event was from Google Calendar and we're connected, delete it there too
-    if (isGoogleCalendarConnected && eventToDelete && eventToDelete.googleEventId) {
-      try {
-        await googleCalendarService.deleteEvent(eventToDelete);
-      } catch (error) {
-        console.error('Error deleting event from Google Calendar:', error);
-      }
+      }
+      
+      setEvents(events.filter(event => event.id !== eventId));
     }
     
     closeModal();
